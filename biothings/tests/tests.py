--- conflicted
+++ resolved
@@ -26,11 +26,7 @@
 import requests
 
 from biothings.tests.settings import BiothingTestSettings
-<<<<<<< HEAD
-from biothings.tests.test_helper import (BiothingTestHelperMixin,
-=======
 from biothings.tests.test_helper import (BiothingsTestCase,
->>>>>>> df641bc1
                                          parameterized, parameters)
 
 try:
