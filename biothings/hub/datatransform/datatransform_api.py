import biothings_client
import copy
from itertools import islice, chain
import logging
import re
from biothings.hub.datatransform.datatransform import DataTransform, DataTransformEdge, IDStruct, nested_lookup
from biothings.utils.loggers import get_logger
from biothings import config as btconfig


class DataTransformAPI(DataTransform):
    """
    Perform key lookup or key conversion from one key type to another using
    an API endpoint as a data source.

    This class uses biothings apis to conversion from one key type to another.
    Base classes are used with the decorator syntax shown below:

    @IDLookupMyChemInfo(input_types, output_types)
    def load_document(doc_lst):
        for d in doc_lst:
            yield d

    Lookup fields are configured in the 'lookup_fields' object, examples of which
    can be found in 'IDLookupMyGeneInfo' and 'IDLookupMyChemInfo'.

    Required Options:
    - input_types
        - 'type'
        - ('type', 'nested_source_field')
        - [('type1', 'nested.source_field1'), ('type2', 'nested.source_field2'), ...]
    - output_types:
        - 'type'
        - ['type1', 'type2']

    Additional Options:
    - skip_on_failure:  Do not include a document where key lookup fails in the results
    - skip_w_regex:  skip key lookup if the provided regex matches
    """
    batch_size = 10
    default_source = '_id'
    lookup_fields = {}

    def __init__(self, input_types, output_types, skip_on_failure=False, skip_w_regex=None):
        """
        Initialize the IDLookupAPI object.
        """
        self._generate_return_fields()
        super().__init__(input_types, output_types, skip_on_failure, skip_w_regex)

        # default value of None for client
        self.client = None

        # Keep track of one_to_many relationships
        self.one_to_many_cnt = 0

        self.logger,_ = get_logger('keylookup_api')

    def _valid_input_type(self, input_type):
        """
        Check if the input_type is valid
        :param input_type:
        :return:
        """
        if not isinstance(input_type, str):
            return False
        return input_type.lower() in self.lookup_fields.keys()

    def _valid_output_type(self, output_type):
        """
        Check if the output_type is valid
        :param output_type:
        :return:
        """
        if not isinstance(output_type, str):
            return False
        return output_type.lower() in self.lookup_fields.keys()

    def _generate_return_fields(self):
        """
        Generate the return_fields member variable from the lookup_fields dictionary.
        :return:
        """
        self.return_fields = ''
        for k in self.lookup_fields:
            for field in self._get_lookup_field(k):
                self.return_fields += field + ','
        self.logger.debug("IDLookupAPI return_fields:  {}".format(self.return_fields))

    def key_lookup_batch(self, batchiter):
        """
        Look up all keys for ids given in the batch iterator (1 block)
        :param batchiter:  1 lock of records to look up keys for
        :return:
        """

        id_lst, doc_cache = self._build_cache(batchiter)
        self.logger.info("key_lookup_batch num. id_lst items:  {}".format(len(id_lst)))
        qr = self._query_many(id_lst)
        qm_struct = self._parse_querymany(qr)
        return self._replace_keys(qm_struct, doc_cache)

    def _build_cache(self, batchiter):
        """
        Build an id list and document cache for documents read from the
        batch iterator.
        :param batchiter:  an iterator for a batch of documents.
        :return:
        """
        id_lst = []
        doc_cache = []
        for doc in batchiter:

            # handle skip logic
            if self.skip_w_regex and self.skip_w_regex.match(doc['_id']):
                pass
            else:
                for input_type in self.input_types:
                    val = DataTransformAPI._nested_lookup(doc, input_type[1])
                    if val:
                        id_lst.append('"{}"'.format(val))

            # always place the document in the cache
            doc_cache.append(doc)
        return list(set(id_lst)), doc_cache

    def _query_many(self, id_lst):
        """
        Call the biothings_client querymany function with a list of identifiers
        and output fields that will be returned.
        :param id_lst: list of identifiers to query
        :return:
        """
        # Query MyGene.info
        # self.logger.debug("query_many scopes:  {}".format(self.lookup_fields[self.input_type]))
        scopes = []
        for input_type in self.input_types:
            for field in self._get_lookup_field(input_type[0]):
                scopes.append(field)
        client = self._get_client()

        return client.querymany(id_lst,
                                scopes=scopes,
                                fields=self.return_fields,
                                as_generator=True,
                                returnall=True,
                                size=self.batch_size)

    def _parse_querymany(self, qr):
        """
        Parse the querymany results from the biothings_client into a structure
        that will later be used for document key replacement.
        :param qr: querymany results
        :return:
        """
        # self.logger.debug("QueryMany Structure:  {}".format(qr))
        qm_struct = {}
        for q in qr['out']:
            query = q['query']
            val = self._parse_h(q)
            if val:
                if query not in qm_struct.keys():
                    qm_struct[query] = [val]
                else:
                    self.one_to_many_cnt += 1
                    qm_struct[query] = qm_struct[query] + [val]
        # self.logger.debug("parse_querymany num qm_struct keys: {}".format(len(qm_struct.keys())))
        # self.logger.info("parse_querymany running one_to_many_cnt: {}".format(self.one_to_many_cnt))
        # self.logger.debug("parse_querymany qm_struct: {}".format(qm_struct.keys()))
        return qm_struct

    def _parse_h(self, h):
        """
        Parse a single hit from the API.
        :param h:
        :return: dictionary of keys
        """
        for output_type in self.output_types:
            for doc_field in self._get_lookup_field(output_type):
                val = DataTransformAPI._nested_lookup(h, doc_field)
                if val:
                    return val

    def _replace_keys(self, qm_struct, doc_cache):
        """
        Build a new list of documents to return that have their keys
        replaced by answers specified in the qm_structure which
        was built earlier.
        :param qm_struct: structure of keys from _parse_querymany
        :param doc_cache: cache of documents that will have keys replaced.
        :return:
        """
        # Replace the keys and build up a new result list
        res_lst = []
        for doc in doc_cache:
            new_doc = None
            for input_type in self.input_types:
                # doc[input_type[1]] must be typed to a string because qm_struct.keys are always strings
                if DataTransformAPI._nested_lookup(doc, input_type[1]) in qm_struct.keys():
                    for key in qm_struct[DataTransformAPI._nested_lookup(doc, input_type[1])]:
                        new_doc = copy.deepcopy(doc)
                        new_doc['_id'] = key
                        res_lst.append(new_doc)
                # Break out if an input type was used.
                if new_doc:
                    break
            if not new_doc and ((self.skip_w_regex and self.skip_w_regex.match(doc['_id'])) or not self.skip_on_failure):
                res_lst.append(doc)

        self.logger.info("_replace_keys:  Num of documents yielded:  {}".format(len(res_lst)))
        # Yield the results
        for r in res_lst:
            yield r

    def _get_lookup_field(self, field):
        """
        Getter for lookup fields which may be either a string or a list of string fields.
        :param field: the name of the field to lookup
        :return:
        """
        if field not in self.lookup_fields.keys():
            raise KeyError('provided field {} is not in self.lookup_fields'.format(field))
        if isinstance(self.lookup_fields[field], str):
            return [self.lookup_fields[field]]
        else:
            return self.lookup_fields[field]


class DataTransformMyChemInfo(DataTransformAPI):
    lookup_fields = {
        'unii': 'unii.unii',
        'rxnorm': [
            'unii.rxcui'
        ],
        'drugbank': 'drugbank.drugbank_id',
        'chebi': 'chebi.chebi_id',
        'chembl': 'chembl.molecule_chembl_id',
        'pubchem': 'pubchem.cid',
        'drugname': [
            'drugbank.name',
            'unii.preferred_term',
            'chebi.chebi_name',
            'chembl.pref_name'
        ],
        'inchi': [
            'drugbank.inchi',
            'chembl.inchi',
            'pubchem.inchi'
            ],
        'inchikey': [
            'drugbank.inchi_key',
            'chembl.inchi_key',
            'pubchem.inchi_key'
        ]
    }
    # The order of output_types decides the priority of the key types we used to get _id value
    output_types=['inchikey', 'unii', 'rxnorm', 'drugbank', 'chebi', 'chembl', 'pubchem', 'drugname'],

    def __init__(self, input_types,
                 output_types=None,
                 skip_on_failure=False,
                 skip_w_regex=None):
        """
        Initialize the class by seting up the client object.
        """
        _output_types = output_types or self.output_types
        super(DataTransformMyChemInfo, self).__init__(input_types, _output_types, skip_on_failure, skip_w_regex)

    def _get_client(self):
        """
        Get Client - return a client appropriate for IDLookup

        This method must be defined in the child class.  It is an artifact
        of multithreading.
        :return:
        """
        if not self.client:
            self.client = biothings_client.get_client('drug')
        return self.client

##########

class BiothingsAPIEdge(DataTransformEdge):
    """
    APIEdge - IDLookupEdge object for API calls
    """
<<<<<<< HEAD
    def __init__(self, lookup, field, weight=1, label=None):
        super().__init__(label)
        self.init_state()
        self.scope = lookup
        self.field = field
=======
    def __init__(self, scope, fields, weight=1):
        super().__init__()
        self.init_state()
        self.scope = scope
        if isinstance(fields, str):
            self.fields = [fields]
        elif isinstance(fields, list):
            self.fields = fields
        else:
            raise TypeError("fields argument must be str or list")
>>>>>>> 473684da
        self.weight = weight

    def init_state(self):
        self._state = {
            "client": None,
            "logger": None
        }

    @property
    def client(self):
        if not self._state["client"]:
            try:
                self.prepare_client()
            except Exception as e:
                # if accessed but not ready, then just ignore and return invalid value for a client
                return None
        return self._state["client"]

    def prepare_client(self):
        raise NotImplementedError("Define in subclass")

    def edge_lookup(self, keylookup_obj, id_strct, debug=False):
        """
        Follow an edge given a key.

        This method uses the data in the edge_object
        to find one key to another key using an api.
        :param edge:
        :param key:
        :return:
        """
        qr = self._query_many(keylookup_obj, id_strct)
        new_id_strct = self._parse_querymany(keylookup_obj, qr, id_strct, self.fields)
        return new_id_strct

    def _query_many(self, keylookup_obj, id_strct):
        """
        Call the biothings_client querymany function with a list of identifiers
        and output fields that will be returned.
        :param id_lst: list of identifiers to query
        :return:
        """
        if not isinstance(id_strct, IDStruct):
            raise TypeError("id_strct shouldb be of type IDStruct")
        id_lst = []
        for id in id_strct.id_lst:
            id_lst.append('"{}"'.format(id))
        return self.client.querymany(id_lst,
                                     scopes=self.scope,
                                     fields=self.fields,
                                     as_generator=True,
                                     returnall=True,
                                     size=keylookup_obj.batch_size)

    def _parse_querymany(self, keylookup_obj, qr, id_strct, fields):
        """
        Parse the querymany results from the biothings_client into a structure
        that will later be used for document key replacement.
        :param qr: querymany results
        :return:
        """
        # self.logger.debug("QueryMany Structure:  {}".format(qr))
        qm_struct = IDStruct()
        for q in qr['out']:
            query = q['query']
            for field in fields:
                val = nested_lookup(q, field)
                if val:
                    for (orig_id, curr_id) in id_strct:
                        # query is always a string, so this check requires conversion
                        if query == str(curr_id):
                            qm_struct.add(orig_id, val)
        return qm_struct

class MyChemInfoEdge(BiothingsAPIEdge):
    """
    The MyChemInfoEdge uses the MyChem.info API to convert identifiers.
    """

    def __init__(self, lookup, field, weight=1, label=None):
        """
        :param lookup: The field in the API to search with the input identifier.
        :type lookup: str
        :param field: The field in the API to convert to.
        :type field: str
        :param weight: Weights are used to prefer one path over another. The path with the lowest weight is preferred. The default weight is 1.
        :type weight: int
        """
        super().__init__(lookup, field, weight, label)

    def prepare_client(self):
        """
        Load the biothings_client for the class
        :return:
        """
        self._state["client"] = biothings_client.get_client('drug')
        self.logger.info("Registering biothings_client 'gene'")


class MyGeneInfoEdge(BiothingsAPIEdge):
    """
    The MyGeneInfoEdge uses the MyGene.info API to convert identifiers.
    """

    def __init__(self, lookup, field, weight=1, label=None):
        """
        :param lookup: The field in the API to search with the input identifier.
        :type lookup: str
        :param field: The field in the API to convert to.
        :type field: str
        :param weight: Weights are used to prefer one path over another. The path with the lowest weight is preferred. The default weight is 1.
        :type weight: int
        """
        super().__init__(lookup, field, weight, label)

    def prepare_client(self):
        """
        Load the biothings_client for the class
        :return:
        """
        self._state["client"] = biothings_client.get_client('gene')
        self.logger.info("Registering biothings_client 'drug'")


####################

class DataTransformMyGeneInfo(DataTransformAPI):
    lookup_fields = {
        'ensembl': 'ensembl.gene',
        'entrezgene': 'entrezgene',
        'symbol': 'symbol',
        'uniprot': 'uniprot.Swiss-Prot'
    }

    def __init__(self, input_types,
                 output_types=['entrezgene'],
                 skip_on_failure=False,
                 skip_w_regex=None):
        """
        Initialize the class by seting up the client object.
        """
        super(DataTransformMyGeneInfo, self).__init__(input_types, output_types, skip_on_failure, skip_w_regex)

    def _get_client(self):
        """
        Get Client - return a client appropriate for IDLookup

        This method must be defined in the child class.  It is an artifact
        of multithreading.
        :return:
        """
        if not self.client:
            self.client = biothings_client.get_client('gene')
        return self.client<|MERGE_RESOLUTION|>--- conflicted
+++ resolved
@@ -284,15 +284,8 @@
     """
     APIEdge - IDLookupEdge object for API calls
     """
-<<<<<<< HEAD
-    def __init__(self, lookup, field, weight=1, label=None):
+    def __init__(self, scope, fields, weight=1, label=None):
         super().__init__(label)
-        self.init_state()
-        self.scope = lookup
-        self.field = field
-=======
-    def __init__(self, scope, fields, weight=1):
-        super().__init__()
         self.init_state()
         self.scope = scope
         if isinstance(fields, str):
@@ -301,7 +294,6 @@
             self.fields = fields
         else:
             raise TypeError("fields argument must be str or list")
->>>>>>> 473684da
         self.weight = weight
 
     def init_state(self):
