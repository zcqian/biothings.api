--- conflicted
+++ resolved
@@ -853,11 +853,7 @@
         src_build = get_src_build()
         for build in src_build.find():
             dirty = False
-<<<<<<< HEAD
-            for job in build.get("jobs",[]):
-=======
             for job in build.get("jobs", []):
->>>>>>> 4f71a97b
                 if job.get("status") == "syncing":
                     logging.warning(
                         "Found stale build '%s', marking sync status as 'canceled'"
@@ -865,11 +861,7 @@
                     job["status"] = "canceled"
                     dirty = True
             if dirty:
-<<<<<<< HEAD
-                src_build.replace_one({"_id":build["_id"]},build)
-=======
                 src_build.replace_one({"_id": build["_id"]}, build)
->>>>>>> 4f71a97b
 
     def register_syncer(self, klass):
         if type(klass) == partial:
