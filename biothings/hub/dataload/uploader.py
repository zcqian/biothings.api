import time
import os
import copy
import datetime
import asyncio
import logging as loggingmod
from functools import partial
import inspect

from biothings.utils.common import get_timestamp, get_random_string, timesofar
from biothings.utils.hub_db import get_src_dump, get_src_master
from biothings.utils.mongo import get_src_conn
from biothings.utils.manager import BaseSourceManager, ResourceNotFound
from .storage import IgnoreDuplicatedStorage, MergerStorage, \
    BasicStorage, NoBatchIgnoreDuplicatedStorage, \
    NoStorage
from biothings.utils.loggers import get_logger
from biothings.utils.version import get_source_code_info
from biothings import config
from biothings.hub import DUMPER_CATEGORY, UPLOADER_CATEGORY, BUILDER_CATEGORY

logging = config.logger


class ResourceNotReady(Exception):
    pass


class ResourceError(Exception):
    pass


def upload_worker(name, storage_class, loaddata_func, col_name, batch_size,
                  batch_num, *args):
    """
    Pickable job launcher, typically running from multiprocessing.
    storage_class will instanciate with col_name, the destination
    collection name. loaddata_func is the parsing/loading function,
    called with `*args`.
    """
    data = []
    try:
        data = loaddata_func(*args)
        if type(storage_class) is tuple:
            klass_name = "_".join(
                [k.__class__.__name__ for k in storage_class])
            storage = type(klass_name, storage_class, {})(None, col_name,
                                                          loggingmod)
        else:
            storage = storage_class(None, col_name, loggingmod)
        return storage.process(data, batch_size)
    except Exception as e:
        logger_name = "%s_batch_%s" % (name, batch_num)
        logger, logfile = get_logger(logger_name, config.LOG_FOLDER)
        logger.exception(e)
        logger.error("Parameters:\nname=%s\nstorage_class=%s\n" % (name, storage_class)
                     + "loaddata_func=%s\ncol_name=%s\nbatch_size=%s\n" % (loaddata_func, col_name, batch_size)
                     + "args=%s" % repr(args))
        import pickle
        pickfile = os.path.join(os.path.dirname(logfile),
                                "%s.pick" % logger_name)
        try:
            pickle.dump(
                {
                    "exc": e,
                    "params": {
                        "name": name,
                        "storage_class": storage_class
                    },
                    "loaddata_func": loaddata_func,
                    "col_name": col_name,
                    "batch_size": batch_size,
                    "args": args
                }, open(pickfile, "wb"))
        except TypeError as ie:
            logger.warning("Could not pickle batch errors: %s" % ie)
        raise e


class BaseSourceUploader(object):
    '''
    Default datasource uploader. Database storage can be done
    in batch or line by line. Duplicated records aren't not allowed
    '''
    # TODO: fix this delayed import
    from biothings import config
    __database__ = config.DATA_SRC_DATABASE

    # define storage strategy, override in subclass as necessary
    storage_class = BasicStorage

    # Will be override in subclasses
    # name of the resource and collection name used to store data
    # (see regex_name though for exceptions)
    name = None
    # if several resources, this one if the main name,
    # it's also the _id of the resource in src_dump collection
    # if set to None, it will be set to the value of variable "name"
    main_source = None
    # in case resource used split collections (so data is spread accross
    # different colleciton, regex_name should be specified so all those split
    # collections can be found using it (used when selecting mappers for instance)
    regex_name = None

    keep_archive = 10  # number of archived collection to keep. Oldest get dropped first.

    def __init__(self,
                 db_conn_info,
                 collection_name=None,
                 log_folder=None,
                 *args,
                 **kwargs):
        """db_conn_info is a database connection info tuple (host,port) to fetch/store
        information about the datasource's state."""
        # non-pickable attributes (see __getattr__, prepare() and unprepare())
        self.init_state()
        self.db_conn_info = db_conn_info
        self.timestamp = datetime.datetime.now()
        self.t0 = time.time()
        # main_source at object level so it's part of pickling data
        # otherwise it won't be set properly when using multiprocessing
        # note: "name" is always defined at class level so pickle knows
        # how to restore it
        self.main_source = self.__class__.main_source or self.__class__.name
        self.log_folder = log_folder or config.LOG_FOLDER
        self.logfile = None
        self.temp_collection_name = None
        self.collection_name = collection_name or self.name
        self.data_folder = None
        self.prepared = False
        self.src_doc = {}  # will hold src_dump's doc

    @property
    def fullname(self):
        if self.main_source != self.name:
            name = "%s.%s" % (self.main_source, self.name)
        else:
            name = self.name
        return name

    @classmethod
    def create(klass, db_conn_info, *args, **kwargs):
        """
        Factory-like method, just return an instance of this uploader
        (used by SourceManager, may be overridden in sub-class to generate
        more than one instance per class, like a true factory.
        This is usefull when a resource is splitted in different collection but the
        data structure doesn't change (it's really just data splitted accros
        multiple collections, usually for parallelization purposes).
        Instead of having actual class for each split collection, factory
        will generate them on-the-fly.
        """
        return klass(db_conn_info, *args, **kwargs)

    def init_state(self):
        self._state = {
            "db": None,
            "conn": None,
            "collection": None,
            "src_dump": None,
            "logger": None
        }

    def prepare(self, state={}):
        """Sync uploader information with database (or given state dict)"""
        if self.prepared:
            return
        if state:
            # let's be explicit, _state takes what it wants
            for k in self._state:
                self._state[k] = state[k]
            return
        self._state["conn"] = get_src_conn()
        self._state["db"] = self._state["conn"][self.__class__.__database__]
        self._state["collection"] = self._state["db"][self.collection_name]
        self._state["src_dump"] = self.prepare_src_dump()
        self._state["src_master"] = get_src_master()
        self._state["logger"], self.logfile = self.setup_log()
        self.data_folder = self.src_doc.get("download", {}).get("data_folder") or \
            self.src_doc.get("data_folder")
        # flag ready
        self.prepared = True

    def unprepare(self):
        """
        reset anything that's not pickable (so self can be pickled)
        return what's been reset as a dict, so self can be restored
        once pickled
        """
        state = {
            "db": self._state["db"],
            "conn": self._state["conn"],
            "collection": self._state["collection"],
            "src_dump": self._state["src_dump"],
            "src_master": self._state["src_master"],
            "logger": self._state["logger"]
        }
        for k in state:
            self._state[k] = None
        self.prepared = False
        return state

    def get_predicates(self):
        """
        Return a list of predicates (functions returning true/false, as in math logic)
        which instructs/dictates if job manager should start a job (process/thread)
        """
        def no_dumper_running(job_manager):
            """
            Dumpers could change the files uploader is currently using
            """
            return len([j for j in job_manager.jobs.values() if
                       j["source"] == self.fullname.split(".")[0] and j["category"] == DUMPER_CATEGORY]) == 0

        def no_builder_running(job_manager):
            """
            Builders (mergers) read data from single datasource under control of uploader
            don't change the data while it's being used
            """
            return len([
                j for j in job_manager.jobs.values()
                if j["category"] == BUILDER_CATEGORY
            ]) == 0

        # TODO: can't use this one below for parallized uploader
        #def no_same_uploader_running(job_manager):
        #    """
        #    Avoid collision at mongo's level (and what's the point anyway?)
        #    """
        #    return len([j for j in job_manager.jobs.values() if \
        #            j["source"] == self.fullname and j["category"] == UPLOADER_CATEGORY]) == 0
        return [no_dumper_running, no_builder_running]

    def get_pinfo(self):
        """
        Return dict containing information about the current process
        (used to report in the hub)
        """
        pinfo = {
            "category": UPLOADER_CATEGORY,
            "source": self.fullname,
            "step": "",
            "description": ""
        }
        preds = self.get_predicates()
        if preds:
            pinfo["__predicates__"] = preds
        return pinfo

    def check_ready(self, force=False):
        if not self.src_doc:
            raise ResourceNotReady(
                "Missing information for source '%s' to start upload" %
                self.main_source)
        if not self.src_doc.get("download", {}).get("data_folder"):
            raise ResourceNotReady("No data folder found for resource '%s'" %
                                   self.name)
        if not force and not self.src_doc.get("download",
                                              {}).get("status") == "success":
            raise ResourceNotReady(
                "No successful download found for resource '%s'" % self.name)
        if not os.path.exists(self.data_folder):
            raise ResourceNotReady(
                "Data folder '%s' doesn't exist for resource '%s'" %
                (self.data_folder, self.name))
        job = self.src_doc.get("upload", {}).get("job", {}).get(self.name)
        if not force and job:
            raise ResourceNotReady(
                "Resource '%s' is already being uploaded (job: %s)" %
                (self.name, job))

    def load_data(self, data_folder):
        """Parse data inside data_folder and return structure ready to be
        inserted in database"""
        raise NotImplementedError("Implement in subclass")

    @classmethod
    def get_mapping(self):
        """Return ES mapping"""
        return {}  # default to nothing...

    def make_temp_collection(self):
        '''Create a temp collection for dataloading, e.g., entrez_geneinfo_INEMO.'''
        if self.temp_collection_name:
            # already set
            return
        self.temp_collection_name = self.collection_name + '_temp_' + get_random_string(
        )
        return self.temp_collection_name

    def clean_archived_collections(self):
        # archived collections look like...
        prefix = "%s_archive_" % self.name
        cols = [c for c in self.db.collection_names() if c.startswith(prefix)]
        tmp_prefix = "%s_temp_" % self.name
        tmp_cols = [
            c for c in self.db.collection_names() if c.startswith(tmp_prefix)
        ]
        # timestamp is what's after _archive_, YYYYMMDD, so we can sort it safely
        cols = sorted(cols, reverse=True)
        to_drop = cols[self.keep_archive:] + tmp_cols
        for colname in to_drop:
            self.logger.info("Cleaning old archive/temp collection '%s'" %
                             colname)
            self.db[colname].drop()

    def switch_collection(self):
        '''after a successful loading, rename temp_collection to regular collection name,
           and renaming existing collection to a temp name for archiving purpose.
        '''
        if self.temp_collection_name and self.db[
                self.temp_collection_name].count() > 0:
            if self.collection_name in self.db.collection_names():
                # renaming existing collections
                new_name = '_'.join([
                    self.collection_name, 'archive',
                    get_timestamp(),
                    get_random_string()
                ])
                self.collection.rename(new_name, dropTarget=True)
            self.logger.info("Renaming collection '%s' to '%s'" %
                             (self.temp_collection_name, self.collection_name))
            self.db[self.temp_collection_name].rename(self.collection_name)
        else:
            raise ResourceError("No temp collection (or it's empty)")

    def post_update_data(self, steps, force, batch_size, job_manager,
                         **kwargs):
        """Override as needed to perform operations after
           data has been uploaded"""
        pass

    @asyncio.coroutine
    def update_data(self, batch_size, job_manager):
        """
        Iterate over load_data() to pull data and store it
        """
        pinfo = self.get_pinfo()
        pinfo["step"] = "update_data"
        got_error = False
        self.unprepare()
        job = yield from job_manager.defer_to_process(
            pinfo,
            partial(
                upload_worker,
                self.fullname,
                self.__class__.storage_class,
                self.load_data,
                self.temp_collection_name,
                batch_size,
                1,  # no batch, just #1
                self.data_folder))

        def uploaded(f):
            nonlocal got_error
            if type(f.result()) != int:
                got_error = Exception(
                    "upload error (should have a int as returned value got %s"
                    % repr(f.result()))

        job.add_done_callback(uploaded)
        yield from job
        if got_error:
            raise got_error
        self.switch_collection()

    def generate_doc_src_master(self):
        _doc = {
            "_id": str(self.name),
            "name": self.regex_name and self.regex_name or str(self.name),
            "timestamp": datetime.datetime.now()
        }
        # store mapping
        _map = self.__class__.get_mapping()
        if _map:
            _doc['mapping'] = _map
        # type of id being stored in these docs
        if hasattr(self.__class__, '__metadata__'):
            _doc.update(self.__class__.__metadata__)
        # try to find information about the uploader source code
        from biothings.hub.dataplugin.assistant import AssistedUploader
        if issubclass(self.__class__, AssistedUploader):
            # it's a plugin, we'll just point to the plugin folder
            src_file = self.__class__.DATA_PLUGIN_FOLDER
        else:
            src_file = inspect.getfile(self.__class__)
        info = get_source_code_info(src_file)
        if info:
            _doc.setdefault("src_meta", {}).update({"code": info})
        return _doc

    def update_master(self):
        _doc = self.generate_doc_src_master()
        self.save_doc_src_master(_doc)

    def save_doc_src_master(self, _doc):
        dkey = {"_id": _doc["_id"]}
        prev = self.src_master.find_one(dkey)
        if prev:
            self.src_master.update(dkey, {"$set": _doc})
        else:
            self.src_master.insert_one(_doc)

    def register_status(self, status, subkey="upload", **extra):
        """
        Register step status, ie. status for a sub-resource
        """
        upload_info = {"status": status}
        upload_info.update(extra)
        job_key = "%s.jobs.%s" % (subkey, self.name)

        # TODO: should use the same approach as Builder.register_status
        # with arguments like 'init' and 'transient'...
        if status.endswith("ing"):
            # record some "in-progress" information
            upload_info[
                'step'] = self.name  # this is the actual collection name
            upload_info['temp_collection'] = self.temp_collection_name
            upload_info['pid'] = os.getpid()
            upload_info['logfile'] = self.logfile
            upload_info['started_at'] = datetime.datetime.now()
            self.src_dump.update_one({"_id": self.main_source},
                                     {"$set": {
                                         job_key: upload_info
                                     }})
        else:
            # get release that's been uploaded from download part
            src_doc = self.src_dump.find_one({"_id": self.main_source}) or {}
            # back-compatibility while searching for release
            release = src_doc.get("download",
                                  {}).get("release") or src_doc.get("release")
            data_folder = src_doc.get(
                "download",
                {}).get("data_folder") or src_doc.get("data_folder")
            # only register time when it's a final state
            # also, keep previous uploading information
            upd = {}
            for k, v in upload_info.items():
                upd["%s.%s" % (job_key, k)] = v
            t1 = round(time.time() - self.t0, 0)
            upd["%s.status" % job_key] = status
            upd["%s.time" % job_key] = timesofar(self.t0)
            upd["%s.time_in_s" % job_key] = t1
            upd["%s.step" % job_key] = self.name  # collection name
            upd["%s.release" % job_key] = release
            upd["%s.data_folder" % job_key] = data_folder
            self.src_dump.update_one({"_id": self.main_source}, {"$set": upd})

    @asyncio.coroutine
    def load(self,
             steps=["data", "post", "master", "clean"],
             force=False,
             batch_size=10000,
             job_manager=None,
             **kwargs):
        """
        Main resource load process, reads data from doc_c using chunk sized as batch_size.
        steps defines the different processes used to laod the resource:
        - "data"   : will store actual data into single collections
        - "post"   : will perform post data load operations
        - "master" : will register the master document in src_master
        """
        try:
            # check what to do
            if type(steps) == str:
                steps = steps.split(",")
            update_data = "data" in steps
            update_master = "master" in steps
            post_update_data = "post" in steps
            clean_archives = "clean" in steps
            strargs = "[steps=%s]" % ",".join(steps)
            cnt = None
            if not self.temp_collection_name:
                self.make_temp_collection()
            if self.db[self.temp_collection_name]:
                self.db[self.temp_collection_name].drop(
                )  # drop all existing records just in case.
            # sanity check before running
            self.check_ready(force)
            self.logger.info("Uploading '%s' (collection: %s)" %
                             (self.name, self.collection_name))
            self.register_status("uploading")
            if update_data:
                # unsync to make it pickable
                state = self.unprepare()
                cnt = yield from self.update_data(batch_size, job_manager,
                                                  **kwargs)
                self.prepare(state)
            if update_master:
                self.update_master()
            if post_update_data:
                got_error = False
                self.unprepare()
                pinfo = self.get_pinfo()
                pinfo["step"] = "post_update_data"
                f2 = yield from job_manager.defer_to_thread(
                    pinfo,
                    partial(self.post_update_data, steps, force, batch_size,
                            job_manager, **kwargs))

                def postupdated(f):
                    nonlocal got_error
                    if f.exception():
                        got_error = f.exception()

                f2.add_done_callback(postupdated)
                yield from f2
                if got_error:
                    raise got_error
            # take the total from update call or directly from collection
            cnt = cnt or self.db[self.collection_name].count()
            if clean_archives:
                self.clean_archived_collections()
            self.register_status("success", count=cnt)
            self.logger.info("success %s" % strargs, extra={"notify": True})
        except Exception as e:
            self.logger.exception("failed %s: %s" % (strargs, e),
                                  extra={"notify": True})
            self.register_status("failed", err=str(e))
            raise

    def prepare_src_dump(self):
        """Sync with src_dump collection, collection information (src_doc)
        Return src_dump collection"""
        src_dump = get_src_dump()
        self.src_doc = src_dump.find_one({'_id': self.main_source}) or {}
        return src_dump

    def setup_log(self):
        return get_logger('upload_%s' % self.fullname)

    def __getattr__(self, attr):
        """This catches access to unpicabkle attributes. If unset,
        will call sync to restore them."""
        # tricky: self._state will always exist when the instance is create
        # through __init__(). But... when pickling the instance, __setstate__
        # is used to restore attribute on an instance that's hasn't been though
        # __init__() constructor. So we raise an error here to tell pickle not
        # to restore this attribute (it'll be set after)
        if attr == "_state":
            raise AttributeError(attr)
        if attr in self._state:
            if not self._state[attr]:
                self.prepare()
            return self._state[attr]
        else:
            raise AttributeError(attr)


class NoBatchIgnoreDuplicatedSourceUploader(BaseSourceUploader):
    '''Same as default uploader, but will store records and ignore if
    any duplicated error occuring (use with caution...). Storage
    is done line by line (slow, not using a batch) but preserve order
    of data in input file.
    '''
    storage_class = NoBatchIgnoreDuplicatedStorage


class IgnoreDuplicatedSourceUploader(BaseSourceUploader):
    '''Same as default uploader, but will store records and ignore if
    any duplicated error occuring (use with caution...). Storage
    is done using batch and unordered bulk operations.
    '''
    storage_class = IgnoreDuplicatedStorage


class MergerSourceUploader(BaseSourceUploader):

    storage_class = MergerStorage


class DummySourceUploader(BaseSourceUploader):
    """
    Dummy uploader, won't upload any data, assuming data is already there
    but make sure every other bit of information is there for the overall process
    (usefull when online data isn't available anymore)
    """
    def prepare_src_dump(self):
        src_dump = get_src_dump()
        # just populate/initiate an src_dump record (b/c no dump before) if needed
        self.src_doc = src_dump.find_one({'_id': self.main_source})
        if not self.src_doc:
            src_dump.save({"_id": self.main_source})
            self.src_doc = src_dump.find_one({'_id': self.main_source})
        return src_dump

    def check_ready(self, force=False):
        # bypass checks about src_dump
        pass

    @asyncio.coroutine
    def update_data(self, batch_size, job_manager=None, release=None):
        assert release is not None, "Dummy uploader requires 'release' argument to be specified"
        self.logger.info("Dummy uploader, nothing to upload")
        # dummy uploaders have no dumper associated b/c it's collection-only resource,
        # so fill minimum information so register_status() can set the proper release
        self.src_dump.update_one({'_id': self.main_source},
                                 {"$set": {
                                     "download.release": release
                                 }})
        # sanity check, dummy uploader, yes, but make sure data is there
        assert self.collection.count(
        ) > 0, "No data found in collection '%s' !!!" % self.collection_name


class ParallelizedSourceUploader(BaseSourceUploader):
    def jobs(self):
        """Return list of (`*arguments`) passed to self.load_data, in order. for
        each parallelized jobs. Ex: [(x,1),(y,2),(z,3)]
        If only one argument is required, it still must be passed as a 1-element tuple
        """
        raise NotImplementedError("implement me in subclass")

    @asyncio.coroutine
    def update_data(self, batch_size, job_manager=None):
        jobs = []
        job_params = self.jobs()
        got_error = False
        # make sure we don't use any of self reference in the following loop
        fullname = copy.deepcopy(self.fullname)
        storage_class = copy.deepcopy(self.__class__.storage_class)
        load_data = copy.deepcopy(self.load_data)
        temp_collection_name = copy.deepcopy(self.temp_collection_name)
        self.unprepare()
        # important: within this loop, "self" should never be used to make sure we don't
        # instantiate unpicklable attributes (via via autoset attributes, see prepare())
        # because there could a race condition where an error would cause self to log a statement
        # (logger is unpicklable) while at the same another job from the loop would be
        # subtmitted to job_manager causing a error due to that logger attribute)
        # in other words: once unprepared, self should never be changed until all
        # jobs are submitted
        for bnum, args in enumerate(job_params):
            pinfo = self.get_pinfo()
            pinfo["step"] = "update_data"
            pinfo["description"] = "%s" % str(args)
            job = yield from job_manager.defer_to_process(
                pinfo,
                partial(
                    # pickable worker
                    upload_worker,
                    # worker name
                    fullname,
                    # storage class
                    storage_class,
                    # loading func
                    load_data,
                    # dest collection name
                    temp_collection_name,
                    # batch size
                    batch_size,
                    # batch num
                    bnum,
                    # and finally *args passed to loading func
                    *args))
            jobs.append(job)

            # raise error as soon as we know
            if got_error:
                raise got_error

            def batch_uploaded(f, name, batch_num):
                # important: don't even use "self" ref here to make sure jobs can be submitted
                # (see comment above, before loop)
                nonlocal got_error
                try:
                    if type(f.result()) != int:
                        got_error = Exception(
                            "Batch #%s failed while uploading source '%s' [%s]"
                            % (batch_num, name, f.result()))
                except Exception as e:
                    got_error = e

            job.add_done_callback(
                partial(batch_uploaded, name=fullname, batch_num=bnum))
        if jobs:
            yield from asyncio.gather(*jobs)
            if got_error:
                raise got_error
            self.switch_collection()
            self.clean_archived_collections()


class NoDataSourceUploader(BaseSourceUploader):
    """
    This uploader won't upload any data and won't even assume
    there's actual data (different from DummySourceUploader on this point).
    It's usefull for instance when mapping need to be stored (get_mapping())
    but data doesn't comes from an actual upload (ie. generated)
    """
    storage_class = NoStorage

    @asyncio.coroutine
    def update_data(self, batch_size, job_manager=None):
        self.logger.debug("No data to upload, skip")


class UploaderManager(BaseSourceManager):
    '''
    After registering datasources, manager will orchestrate source uploading.
    '''

    SOURCE_CLASS = BaseSourceUploader

    def __init__(self, poll_schedule=None, *args, **kwargs):
        super(UploaderManager, self).__init__(*args, **kwargs)
        self.poll_schedule = poll_schedule

    def clean_stale_status(self):
        src_dump = get_src_dump()
        srcs = src_dump.find()
        for src in srcs:
<<<<<<< HEAD
            jobs = src.get("upload",{}).get("jobs",{})
=======
            jobs = src.get("upload", {}).get("jobs", {})
>>>>>>> 4f71a97b
            dirty = False
            for subsrc in jobs:
                if jobs[subsrc].get("status") == "uploading":
                    logging.warning(
                        "Found stale datasource '%s', marking upload status as 'canceled'"
                        % src["_id"])
                    jobs[subsrc]["status"] = "canceled"
                    dirty = True
            if dirty:
<<<<<<< HEAD
                src_dump.replace_one({"_id":src["_id"]},src)
=======
                src_dump.replace_one({"_id": src["_id"]}, src)
>>>>>>> 4f71a97b

    def filter_class(self, klass):
        if klass.name is None:
            # usually a base defined in an uploader, which then is subclassed in same
            # module. Kind of intermediate, not fully functional class
            logging.debug("%s has no 'name' defined, skip it" % klass)
            return None
        else:
            return klass

    def create_instance(self, klass):
        inst = klass.create(db_conn_info=self.conn.address)
        return inst

    def register_classes(self, klasses):
        for klass in klasses:
            config.supersede(klass)  # monkey-patch from DB
            if klass.main_source:
                self.register.setdefault(klass.main_source, []).append(klass)
            else:
                self.register.setdefault(klass.name, []).append(klass)

    def upload_all(self, raise_on_error=False, **kwargs):
        """
        Trigger upload processes for all registered resources.
        `**kwargs` are passed to upload_src() method
        """
        jobs = []
        for src in self.register:
            job = self.upload_src(src, **kwargs)
            jobs.extend(job)
        return asyncio.gather(*jobs)

    def upload_src(self, src, *args, **kwargs):
        """
        Trigger upload for registered resource named 'src'.
        Other args are passed to uploader's load() method
        """
        try:
            klasses = self[src]
        except KeyError:
            raise ResourceNotFound(
                "Can't find '%s' in registered sources (whether as main or sub-source)"
                % src)

        jobs = []
        try:
            for i, klass in enumerate(klasses):
                job = self.job_manager.submit(
                    partial(self.create_and_load,
                            klass,
                            job_manager=self.job_manager,
                            *args,
                            **kwargs))
                jobs.append(job)
            tasks = asyncio.gather(*jobs)

            def done(f):
                try:
                    # just consume the result to raise exception
                    # if there were an error... (what an api...)
                    f.result()
                    logging.info("success", extra={"notify": True})
                except Exception as e:
                    logging.exception("failed: %s" % e, extra={"notify": True})

            tasks.add_done_callback(done)
            return jobs
        except Exception as e:
            logging.exception("Error while uploading '%s': %s" % (src, e),
                              extra={"notify": True})
            raise

    @asyncio.coroutine
    def create_and_load(self, klass, *args, **kwargs):
        insts = self.create_instance(klass)
        if type(insts) != list:
            insts = [insts]
        for inst in insts:
            yield from inst.load(*args, **kwargs)

    def poll(self, state, func):
        super(UploaderManager, self).poll(state, func, col=get_src_dump())

    def source_info(self, source=None):
        src_dump = get_src_dump()
        src_ids = list(self.register.keys())
        if source:
            if source in src_ids:
                src_ids = [source]
            else:
                return None
        res = []
        cur = src_dump.find({"_id": {"$in": src_ids}})
        bysrcs = {}
        [bysrcs.setdefault(src["_id"], src) for src in cur]
        for _id in src_ids:
            src = bysrcs.get(_id, {})
            uploaders = self.register[_id]
            src.setdefault("upload", {})
            for uploader in uploaders:
                upl = {
                    "name": "%s.%s" % (inspect.getmodule(uploader).__name__, uploader.__name__),
                    "bases": ["%s.%s" % (inspect.getmodule(k).__name__, k.__name__) for k in uploader.__bases__
                              if inspect.getmodule(k)],
                    "dummy": issubclass(uploader, DummySourceUploader),
                }
                src["upload"].setdefault("jobs",
                                         {}).setdefault(uploader.name, {})
                src["upload"]["jobs"][uploader.name]["uploader"] = upl
            src["name"] = _id
            src["_id"] = _id
            res.append(src)
        if source:
            if res:
                return res.pop()
            else:
                # no information, just return what was passed to honor return type
                # + minimal information
                return {"name": source, "_id": source}
        else:
            return res

    def upload_info(self):
        res = {}
        for name, klasses in self.register.items():
            res[name] = [klass.__name__ for klass in klasses]
        return res


def set_pending_to_upload(src_name):
    src_dump = get_src_dump()
    src_dump.update({"_id": src_name}, {"$addToSet": {"pending": "upload"}})<|MERGE_RESOLUTION|>--- conflicted
+++ resolved
@@ -709,11 +709,7 @@
         src_dump = get_src_dump()
         srcs = src_dump.find()
         for src in srcs:
-<<<<<<< HEAD
-            jobs = src.get("upload",{}).get("jobs",{})
-=======
             jobs = src.get("upload", {}).get("jobs", {})
->>>>>>> 4f71a97b
             dirty = False
             for subsrc in jobs:
                 if jobs[subsrc].get("status") == "uploading":
@@ -723,11 +719,7 @@
                     jobs[subsrc]["status"] = "canceled"
                     dirty = True
             if dirty:
-<<<<<<< HEAD
-                src_dump.replace_one({"_id":src["_id"]},src)
-=======
                 src_dump.replace_one({"_id": src["_id"]}, src)
->>>>>>> 4f71a97b
 
     def filter_class(self, klass):
         if klass.name is None:
